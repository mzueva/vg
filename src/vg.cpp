--- conflicted
+++ resolved
@@ -10413,11 +10413,7 @@
 
     //assign weight to edges
     //edge weight is determined as number of paths, that go through the edge
-<<<<<<< HEAD
     WeightedGraph weighted_graph = get_weighted_graph(ref_name, isGrooming);
-=======
-    WeightedGraph weighted_graph = get_weighted_graph(ref_name);
->>>>>>> 62fe8226
     list<Mapping> ref_path(paths.get_path(ref_name).begin(),
             paths.get_path(ref_name).end());
     ref_path.reverse();
@@ -10485,13 +10481,9 @@
 
 /* Weight is assigned to edges as number of paths, that go through hat edge.
    Path goes through the edge, if both adjacent nodes of the edge are mapped to that path.*/
-<<<<<<< HEAD
+
 VG::WeightedGraph VG::get_weighted_graph(const string& ref_name, bool isGrooming)
 {
-=======
-VG::WeightedGraph VG::get_weighted_graph(const string& ref_name) {
->>>>>>> 62fe8226
-
     EdgeMapping edges_out_nodes;
     EdgeMapping edges_in_nodes;
     map<Edge*, int> edge_weight;
@@ -10499,14 +10491,13 @@
     if (ref_weight < 5) {
         ref_weight = 5;
     }
-<<<<<<< HEAD
+
     this->flip_doubly_reversed_edges();
     //"bad" edges
     map<id_t, set<Edge*>> minus_start;//vertex - edges
     map<id_t, set<Edge*>> minus_end;//vertex - edges
     set<id_t> nodes;
     id_t start_ref_node = 0;
-    //Edge* minus_minus_edge;
     for (auto &edge : edge_index)
     {
         id_t from = edge.first->from();
@@ -10524,22 +10515,7 @@
         //Node* nodeTo = node_by_id[edge.first->to()];
         nodes.insert(edge.first->from());
         nodes.insert(edge.first->to());
-=======
-
-    for (auto const &edge : edge_index) {
-        //skip any reversing edges
-        if (edge.first->from_start() || edge.first->to_end()) {
-            continue;
-        }
-
-        id_t from = edge.first->from();
-        id_t to = edge.first->to();
-
-        Node* nodeTo = node_by_id[edge.first->to()];
-        edges_out_nodes[edge.first->from()].push_back(edge.first);
-        edges_in_nodes[edge.first->to()].push_back(edge.first);
-
->>>>>>> 62fe8226
+
         //assign weight to the minimum number of paths of the adjacent nodes
         NodeMapping from_node_mapping = paths.get_node_mapping(from);
 //        NodeMapping to_node_mapping = paths.get_node_mapping(to);
@@ -10547,8 +10523,8 @@
 
         for (auto const &path_mapping : from_node_mapping) {
             string path_name = path_mapping.first;
-            if (paths.are_consecutive_nodes_in_path(from, to, path_name)) {
-<<<<<<< HEAD
+            if (paths.are_consecutive_nodes_in_path(from, to, path_name))
+            {
                 if (path_name == ref_name)
                 {
                     weight += ref_weight;
@@ -10574,12 +10550,7 @@
             {
                 if(j != main_cc)
                     groom_components(edges_in_nodes, edges_out_nodes, ccs[j], ccs[main_cc], minus_start, minus_end);
-=======
-                if (path_name == ref_name) {
-                    weight += ref_weight;
-                }
-                weight++;
->>>>>>> 62fe8226
+
             }
         }
         this->rebuild_edge_indexes();
@@ -10587,7 +10558,7 @@
     return WeightedGraph(edges_out_nodes, edges_in_nodes, edge_weight);
 }
 
-<<<<<<< HEAD
+
 void VG::groom_components(EdgeMapping& edges_in, EdgeMapping& edges_out, set<id_t>& isolated_nodes, set<id_t>& main_nodes,
                           map<id_t, set<Edge*>> &minus_start, map<id_t, set<Edge*>> &minus_end)
 {
@@ -10796,13 +10767,6 @@
         result.push_back(visited);
     }
     return result;
-=======
-        edge_weight[edge.first] = weight;
-//        cerr << from << "->" << to << " " << weight << endl;
-    }
-
-    return WeightedGraph(edges_out_nodes, edges_in_nodes, edge_weight);
->>>>>>> 62fe8226
 }
 
 /* Iterate all edges adjacent to node, recalc degrees of related nodes.
